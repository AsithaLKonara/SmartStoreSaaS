--- conflicted
+++ resolved
@@ -302,47 +302,20 @@
 - `DELETE /api/products/[id]` - Delete product
 
 #### Orders
-<<<<<<< HEAD
-- `GET /api/orders` - List all orders
-- `POST /api/orders` - Create new order
-- `GET /api/orders/[id]` - Get order details
-- `PUT /api/orders/[id]` - Update order status
-
-#### Customers
-- `GET /api/customers` - List all customers
-- `POST /api/customers` - Create new customer
-- `GET /api/customers/[id]` - Get customer details
-
-#### Couriers
-- `GET /api/couriers` - List all couriers
-- `POST /api/couriers` - Create new courier
-- `GET /api/couriers/deliveries` - Get delivery assignments
-
-#### Warehouse
-- `GET /api/warehouses` - List all warehouses
-- `GET /api/warehouses/inventory` - Get inventory status
-- `GET /api/warehouses/movements` - Get inventory movements
-
-#### Expenses
-- `GET /api/expenses` - List all expenses
-- `POST /api/expenses` - Create new expense
-- `PUT /api/expenses/[id]/approve` - Approve expense
-
-#### Reports
-- `GET /api/reports` - List all reports
-- `POST /api/reports/generate` - Generate new report
-- `GET /api/reports/[id]/download` - Download report
-
-#### Bulk Operations
-- `GET /api/bulk-operations` - List all operations
-- `POST /api/bulk-operations/start` - Start bulk operation
-- `GET /api/bulk-operations/templates` - Get operation templates
-
-### AI Endpoints
-
-- `POST /api/chat/ai` - AI-powered chat interactions
-- `GET /api/analytics/ai` - AI-powered analytics
-- `POST /api/workflows/trigger` - Trigger automated workflows
+- `GET /api/orders` - List orders
+- `POST /api/orders` - Create order
+- `PUT /api/orders/[id]` - Update order
+- `GET /api/orders/[id]/track` - Track order
+
+#### AI Services
+- `POST /api/ai/customer-intelligence` - Customer analysis
+- `POST /api/ai/inventory` - Inventory optimization
+- `POST /api/ai/chat` - AI chat processing
+
+### Webhook Endpoints
+- `POST /api/webhooks/whatsapp` - WhatsApp webhooks
+- `POST /api/webhooks/woocommerce` - WooCommerce webhooks
+- `POST /api/webhooks/stripe` - Stripe payment webhooks
 
 ## 📁 Project Structure
 
@@ -373,26 +346,6 @@
 ## 🚀 Deployment
 
 ### Docker Deployment
-=======
-- `GET /api/orders` - List orders
-- `POST /api/orders` - Create order
-- `PUT /api/orders/[id]` - Update order
-- `GET /api/orders/[id]/track` - Track order
->>>>>>> 08d9e185
-
-#### AI Services
-- `POST /api/ai/customer-intelligence` - Customer analysis
-- `POST /api/ai/inventory` - Inventory optimization
-- `POST /api/ai/chat` - AI chat processing
-
-### Webhook Endpoints
-- `POST /api/webhooks/whatsapp` - WhatsApp webhooks
-- `POST /api/webhooks/woocommerce` - WooCommerce webhooks
-- `POST /api/webhooks/stripe` - Stripe payment webhooks
-
-## 🚀 Deployment
-
-### Docker Deployment
 ```bash
 # Build and run with Docker Compose
 docker-compose up -d
